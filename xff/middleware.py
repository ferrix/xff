''' XFF Middleware '''
import logging
import re

from django.conf import settings
from django.http import HttpResponseBadRequest, HttpResponseNotFound

logger = logging.getLogger(__name__)


class XForwardedForMiddleware:
    '''
    Fix HTTP_REMOTE_ADDR header to show client IP in a proxied environment.

    WARNING: If you are going to trust the address, you need to know how
    many proxies you have in chain. Nothing stops a malicious client from
    sending one and your reverse proxies adding one.

    You can set the exact number of reverse proxies by adding the
    XFF_TRUSTED_PROXY_DEPTH setting. Without it, the header will remain
    insecure even with this middleware. Setting XFF_STRICT = True will
    cause a bad request to be sent on spoofed or wrongly routed requests.
    XFF_ALWAYS_PROXY will drop all requests with too little depth.
    XFF_NO_SPOOFING will drop connections with too many headers.

    This middleware will automatically clean the X-Forwarded-For header
    unless XFF_CLEAN = False is set.

    By default, this middleware rewrites HTTP_REMOTE_ADDR. To leave it
    untouched, set XFF_REWRITE_REMOTE_ADDR = False.

    XFF_LOOSE_UNSAFE = True will simply shut up and set the last in the
    stack.

    XFF_EXEMPT_URLS can be an iterable (eg. list) that defines URLs as
    regexps that will not be checked. XFF_EXEMPT_STEALTH = True will
    return a 404 when all proxies are present. This is nice for a
    healthcheck URL that is not for the public eye.

    XFF_HEADER_REQUIRED = True will return a bad request when the header
    is not set. By default it takes the same value as XFF_ALWAYS_PROXY.
    '''
    def __init__(self, get_response=None):
        self.get_response = get_response

        self.stealth = getattr(settings, 'XFF_EXEMPT_STEALTH', False)
        self.loose = getattr(settings, 'XFF_LOOSE_UNSAFE', False)
        self.strict = getattr(settings, 'XFF_STRICT', False)
        self.always_proxy = getattr(settings, 'XFF_ALWAYS_PROXY', False)
        self.no_spoofing = getattr(settings, 'XFF_NO_SPOOFING', False)
        self.header_required = getattr(settings, 'XFF_HEADER_REQUIRED',
                                       (self.always_proxy or self.strict))
        self.clean = getattr(settings, 'XFF_CLEAN', True)
        self.rewrite_remote = getattr(settings, 'XFF_REWRITE_REMOTE_ADDR',
                                      True)

        self.exempt_urls = [
            re.compile(expr)
            for expr in getattr(settings, 'XFF_EXEMPT_URLS', [])
        ]

<<<<<<< HEAD
    def __call__(self, request):
=======
    def get_trusted_depth(self, request):
        return getattr(settings, 'XFF_TRUSTED_PROXY_DEPTH', 0)

    def process_request(self, request):
>>>>>>> e2e7a1d8
        '''
        The beef.
        '''
        path = request.path_info.lstrip('/')
<<<<<<< HEAD
        depth = self.depth
        exempt = any(m.match(path) for m in self.exempt_urls)
=======
        depth = self.get_trusted_depth(request)
        exempt = any(m.match(path) for m in XFF_EXEMPT_URLS)
>>>>>>> e2e7a1d8

        if header := request.headers.get("X-Forwarded-For"):
            levels = [x.strip() for x in header.split(',')]

            if len(levels) >= depth and exempt and self.stealth:
                return HttpResponseNotFound()

            if self.loose or exempt:
                if self.rewrite_remote:
                    request.META['REMOTE_ADDR'] = levels[0]
                return self.get_response(request)

            if len(levels) != depth and self.strict:
                logger.warning((
                    "Incorrect proxy depth in incoming request.\n" +
                    'Expected {} and got {} remote addresses in ' +
                    'X-Forwarded-For header.')
                    .format(
                        depth, len(levels)))
                return HttpResponseBadRequest()

            if len(levels) < depth or depth == 0:
                logger.warning(
                    'Not running behind as many reverse proxies as expected.' +
                    "\nThe right value for XFF_TRUSTED_PROXY_DEPTH for this " +
                    'request is {} and {} is configured.'.format(
                        len(levels), depth)
                )
                if self.always_proxy:
                    return HttpResponseBadRequest()

                depth = len(levels)
            elif len(levels) > depth:
                logger.info(
                    ('X-Forwarded-For spoof attempt with {} addresses when ' +
                     '{} expected. Full header: {}').format(
                         len(levels), depth, header))
                if self.no_spoofing:
                    return HttpResponseBadRequest()

            if self.rewrite_remote:
                request.META['REMOTE_ADDR'] = levels[-depth]

            if self.clean:
                cleaned = ','.join(levels[-depth:])
                request.META['HTTP_X_FORWARDED_FOR'] = cleaned
                request.__dict__.pop("headers", None)  # Clear headers cache

        elif self.header_required and not (exempt or self.loose):
            logger.error(
                'No X-Forwarded-For header set, not behind a reverse proxy.')
            return HttpResponseBadRequest()

        return self.get_response(request)<|MERGE_RESOLUTION|>--- conflicted
+++ resolved
@@ -59,25 +59,16 @@
             for expr in getattr(settings, 'XFF_EXEMPT_URLS', [])
         ]
 
-<<<<<<< HEAD
-    def __call__(self, request):
-=======
     def get_trusted_depth(self, request):
         return getattr(settings, 'XFF_TRUSTED_PROXY_DEPTH', 0)
 
-    def process_request(self, request):
->>>>>>> e2e7a1d8
+    def __call__(self, request):
         '''
         The beef.
         '''
         path = request.path_info.lstrip('/')
-<<<<<<< HEAD
-        depth = self.depth
+        depth = self.get_trusted_depth(request)
         exempt = any(m.match(path) for m in self.exempt_urls)
-=======
-        depth = self.get_trusted_depth(request)
-        exempt = any(m.match(path) for m in XFF_EXEMPT_URLS)
->>>>>>> e2e7a1d8
 
         if header := request.headers.get("X-Forwarded-For"):
             levels = [x.strip() for x in header.split(',')]
